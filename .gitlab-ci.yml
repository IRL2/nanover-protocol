--- conflicted
+++ resolved
@@ -27,13 +27,9 @@
   before_script:
     - conda install -c omnia -c conda-forge -c ./conda-bld ${PIN_VERSIONS} narupa-server
     - python -m pip install -r python-libraries/requirements.test
-<<<<<<< HEAD
+  script:
     - python -m pytest --cov=narupa python-libraries -n auto -m 'not serial'
     - python -m pytest --cov=narupa python-libraries -n0 -m 'serial'
-=======
-  script:
-    - python -m pytest --cov=narupa python-libraries
->>>>>>> 468cfc7e
     - coverage html
   artifacts:
     paths:
@@ -47,7 +43,8 @@
     - conda install -c omnia -c conda-forge -c ./conda-bld ${PIN_VERSIONS} narupa-server
     - python -m pip install -r python-libraries/requirements.test
   script:
-    - python -m pytest --cov=narupa python-libraries
+    - python -m pytest --cov=narupa python-libraries -n auto -m 'not serial'
+    - python -m pytest --cov=narupa python-libraries -n0 -m 'serial'
 
 test_dotnet:
   image: intangiblerealitieslab/dotnet-conda
