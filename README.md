--- conflicted
+++ resolved
@@ -48,7 +48,6 @@
 
     python -m pytest python-libraries
 
-<<<<<<< HEAD
 ## Running the examples
 
 `narupa.ase` provides a command line interface for running serialised OpenMM simulations. For example:
@@ -57,20 +56,8 @@
     
 The `python-libraries/narupa-ase/examples/nanotube.xml` examples folder also contains several
 Jupyter notebooks that demonstrate visualisation and interaction from a notebook.
-=======
-## Running Example Servers
->>>>>>> a30a6dcf
 
 `narupa.mdanalysis` provides a server for the trajectory service that infinitely loops over the frames of an example
 trajectory. To serve the frames on port 54321, run
 
-<<<<<<< HEAD
-    python .\python-libraries\narupa-mdanalysis\examples\example.py
-=======
-    python .\python-libraries\narupa-mdanalysis\examples\example.py
-
-`narupa.ase` provides a server that runs a demo ASE simulation using the OpenMM
-forcefield. An example usage is:
-
-    python python-libraries/narupa-ase/examples/imd_openmm.py python-libraries/narupa-ase/examples/nanotube.xml 
->>>>>>> a30a6dcf
+    python .\python-libraries\narupa-mdanalysis\examples\example.py