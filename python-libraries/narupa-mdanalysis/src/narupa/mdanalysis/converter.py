--- conflicted
+++ resolved
@@ -112,15 +112,9 @@
     :raises MissingDataError: if no positions exist in the MDAnalysis universe,
         and positions are specified.
 
-<<<<<<< HEAD
-    Topological information consists any available information such as bonds, residue names,
-    residue ids, atom names, chain names, residue index and chain indexes
-
-=======
     Topological information consists any available information such as bonds,
     residue names, residue ids, atom names, chain names, residue index and
     chain indexes
->>>>>>> 4868147c
     """
     frame_data = FrameData()
 
@@ -156,14 +150,9 @@
 def add_mda_topology_to_frame_data(u, frame_data):
     """
     Adds available topology information from an MDAnalysis Universe to a FrameData.
-<<<<<<< HEAD
+    
     :param u: MDAnalysis :class:`Universe`.
     :param frame_data: :class:`FrameData` to add to.
-=======
-
-    :param u: MDAnalysis universe.
-    :param frame_data: FrameData to add to.
->>>>>>> 4868147c
     """
     _add_mda_attributes_to_frame_data(u, frame_data)
     _add_mda_counts_to_frame_data(u, frame_data)
@@ -173,14 +162,9 @@
 def add_mda_positions_to_frame_data(u: Universe, frame_data: FrameData):
     """
     Adds the positions in a MDAnalysis universe to the frame data, if they exist.
-<<<<<<< HEAD
+    
     :param u: MDAnalysis :class:`Universe`.
     :param frame_data: Narupa :class:`FrameData` to add to.
-=======
-
-    :param u: MDAnalysis universe.
-    :param frame_data: Narupa frame data.
->>>>>>> 4868147c
 
     :raises: :class: MissingDataError, if no positions exist in the universe.
    """
@@ -198,16 +182,10 @@
 
 def add_frame_positions_to_mda(u: Universe, frame: FrameData):
     """
-<<<<<<< HEAD
     Updates the positions in an MDAnalysis :class:`Universe` with those from the given frame.
+    
     :param u: MDAnalysis :class:`Universe` to set positions of.
     :param frame: Narupa :class:`FrameData` from which to extract positions.
-=======
-    Updates the positions in an MDAnalysis universe with those from the given frame.
-
-    :param u: MDAnalysis universe to set positions of.
-    :param frame: Narupa Frame.
->>>>>>> 4868147c
     """
     u.atoms.positions = np.array(frame.particle_positions) * 10
 
