--- conflicted
+++ resolved
@@ -1,9 +1,5 @@
 # Requirement files for running the tests.
 pytest
 pytest-cov
-<<<<<<< HEAD
 hypothesis
-=======
-hypothesis
-ase
->>>>>>> a76e6a1e
+ase