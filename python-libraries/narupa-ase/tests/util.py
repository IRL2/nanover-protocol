--- conflicted
+++ resolved
@@ -17,12 +17,3 @@
                cell=[2, 2, 2],
                pbc=[1, 1, 1])
     return co
-<<<<<<< HEAD
-
-
-@pytest.fixture
-def imd_client():
-    with ImdClient.insecure_channel(address='localhost', port=54322) as client:
-        yield client
-=======
->>>>>>> 304a0a88
