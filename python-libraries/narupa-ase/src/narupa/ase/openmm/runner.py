# Copyright (c) Intangible Realities Lab, University Of Bristol. All rights reserved.
# Licensed under the GPL. See License.txt in the project root for license information.
"""
Interactive molecular dynamics runner for ASE with OpenMM.
"""
import logging
from typing import Optional

from ase import units, Atoms
from ase.md import MDLogger
from ase.md.nvtberendsen import NVTBerendsen
from ase.md.velocitydistribution import MaxwellBoltzmannDistribution
from attr import dataclass
from narupa.ase import ase_to_frame_data
from narupa.ase.converter import add_ase_positions_to_frame_data
from narupa.ase.imd_server import ASEImdServer
from narupa.ase.wall_calculator import VelocityWallCalculator
from narupa.ase.openmm.calculator import OpenMMCalculator
from narupa.multiplayer import MultiplayerServer
from narupa.openmm import openmm_to_frame_data, serializer
from narupa.core import get_requested_port_or_default
from narupa.trajectory.frame_server import DEFAULT_PORT as TRAJ_DEFAULT_PORT
from narupa.imd.imd_server import DEFAULT_PORT as IMD_DEFAULT_PORT
from narupa.multiplayer.multiplayer_server import DEFAULT_PORT as MULTIPLAYER_DEFAULT_PORT
from simtk.openmm.app import Simulation

CONSTRAINTS_UNSUPPORTED_MESSAGE = (
    "The simulation contains constraints which will be ignored by this runner!")


def openmm_ase_frame_server(ase_atoms: Atoms, frame_server):
    """
    Generates and sends frames for a simulation using an :class: OpenMMCalculator.
    """

    def send():
        # generate topology frame using OpenMM converter.
        if send.frame_index == 0:
            imd_calculator = ase_atoms.get_calculator()
            send.topology = imd_calculator.calculator.topology
            frame = openmm_to_frame_data(state=None, topology=send.topology)
            add_ase_positions_to_frame_data(frame, ase_atoms.get_positions())
        # from then on, just send positions and state.
        else:
            frame = ase_to_frame_data(ase_atoms, topology=False)
        frame_server.send_frame(send.frame_index, frame)
        send.frame_index = send.frame_index + 1

    send.frame_index = 0
    send.topology = None
    return send


@dataclass
class ImdParams:
    """
    Class representing parameters for IMD runners.
    """
    address: str = None
    trajectory_port: int = None
    imd_port: int = None
    frame_interval: int = 5
    time_step: float = 1.0
    verbose: bool = False
    walls: bool = False
    name: str = None
    multiplayer: bool = True
    multiplayer_port: int = None
    discovery: bool = True
    discovery_port: int = None


class OpenMMIMDRunner:
    """
    A wrapper class for running an interactive OpenMM simulation with ASE.

    :param simulation OpenMM simulation to run interactively.
    :param params IMD parameters to tune the server.
    """
<<<<<<< HEAD

    def __init__(self, simulation: Simulation, params: Optional[ImdParams] = None):
=======
    def __init__(self, simulation:Simulation, params: Optional[ImdParams] = None):
        self.logger = logging.getLogger(__name__)
>>>>>>> dcdd73d8
        self.simulation = simulation
        self._validate_simulation()
        if not params:
            params = ImdParams()
        self._address = params.address
        if self._services_use_same_port(
                trajectory_port=params.trajectory_port,
                imd_port=params.imd_port,
                multiplayer_port=params.multiplayer_port
        ):
            raise ValueError("Trajectory serving port, IMD serving port and multiplayer serving port must be different!")
        self._frame_interval = params.frame_interval
        self._time_step = params.time_step
        self._verbose = params.verbose

        self._initialise_calculator(simulation, walls=params.walls)
        self._initialise_dynamics()
        self._initialise_server(self.dynamics,
                                params.trajectory_port,
                                params.imd_port,
                                params.multiplayer,
                                params.multiplayer_port,
                                params.name,
                                params.discovery,
                                params.discovery_port)

    def _validate_simulation(self):
        """
        Check this runner's simulation for unsupported features and issue the
        relevant warnings.
        """
        if self.simulation.system.getNumConstraints() > 0:
            self.logger.warning(CONSTRAINTS_UNSUPPORTED_MESSAGE)

    @classmethod
    def from_xml(cls, simulation_xml, params: Optional[ImdParams] = None):
        """
        Initialises a :class:`OpenMMIMDRunner` from a simulation XML file
        serialised with :fun:`serializer.serialize_simulation`.

        :param simulation_xml: Path to XML file.
        :param params: The :class: ImdParams to run the server with.
        :return: An OpenMM simulation runner.
        """
        with open(simulation_xml) as infile:
            simulation = serializer.deserialize_simulation(infile.read())
        return OpenMMIMDRunner(simulation, params)

    @property
    def verbose(self):
        """
        Whether this OpenMM runner is set to run in verbose mode. If it is, it
        will print state information every 100 steps using an :class: MDLogger.

        :return: `True` if set to run verbosely, `False` otherwise.
        """
        return self._verbose

    @property
    def time_step(self):
        """
        Gets the time step of the simulation, in femtoseconds.

        :return: The time step of the simulation.
        """
        return self._time_step

    @property
    def frame_interval(self):
        """
        Gets the interval at which frames are sent, in steps.

        :return: The frame interval, in steps.
        """
        return self._frame_interval

    @property
    def address(self):
        """
        Gets the URL or IP address the server is running at.

        :return: The URL or IP address of the server.
        """
        return self._address

    @property
    def trajectory_port(self):
        """
        Gets the port the :class:`FrameServer` is running on.

        :return: The port the frame service is running on.
        """
        return self.imd.frame_server.port

    @property
    def imd_port(self):
        """
        Gets the port the :class:`ImdServer` is running on.

        :return: The port the IMD server is running on.
        """
        return self.imd.imd_server.port

    @property
    def running_multiplayer(self):
        return self.multiplayer is not None

    @property
    def multiplayer_port(self):
        try:
            return self.multiplayer.port
        except AttributeError:
            raise AttributeError("Multiplayer service not running")

    @property
    def name(self):
        return self.imd.name

    @property
    def running_discovery(self):
        try:
            return self.imd.discovery_server is not None
        except AttributeError:
            return False

    @property
    def discovery_port(self):
        try:
            return self.imd.discovery_server.port
        except AttributeError:
            raise AttributeError("Discovery service not running")

    @property
    def dynamics(self):
        """
        Gets the ASE :class:`MolecularDynamics` object that is running the dynamics.

        :return: The ASE molecular dynamics object.
        """
        return self._dynamics

    def run(self, steps: Optional[int] = None,
            block: Optional[bool] = None, reset_energy: Optional[float] = None):
        """
        Runs the molecular dynamics.

        :param steps: If passed, will run the given number of steps, otherwise
            will run forever on a background thread and immediately return.
        :param block: If ``False`` run in a separate thread. By default, "block"
            is ``None``, which means it is automatically set to ``True`` if a
            number of steps is provided and to ``False`` otherwise.
        :param reset_energy: Threshold of total energy in kJ/mol above which
            the simulation is reset to its initial conditions. If a value is
            provided, the simulation is reset if the total energy is greater
            than this value, or if the total energy is `nan` or infinite. If
            ``None`` is provided instead, then the simulation will not be
            automatically reset.
        """
        self.imd.run(steps, block=block, reset_energy=reset_energy)

    def close(self):
        """
        Closes the connection and stops the dynamics.
        """
        self.imd.close()

    def _initialise_server(self, dynamics,
                           trajectory_port=None,
                           imd_port=None,
                           run_multiplayer=True,
                           multiplayer_port=None,
                           name=None,
                           run_discovery=True,
                           discovery_port=None):
        # set the server to use the OpenMM frame convert for performance purposes.
        self.imd = ASEImdServer(dynamics,
                                frame_method=openmm_ase_frame_server,
                                address=self.address,
                                frame_interval=self.frame_interval,
                                trajectory_port=trajectory_port,
                                imd_port=imd_port,
                                name=name,
                                run_discovery=run_discovery,
                                discovery_port=discovery_port
                                )
        if run_multiplayer:
            self.multiplayer = MultiplayerServer(address=self.address, port=multiplayer_port)
        else:
            self.multiplayer = None

    def _initialise_calculator(self, simulation, walls=False):
        self._openmm_calculator = OpenMMCalculator(simulation)
        self._md_calculator = self._openmm_calculator
        self.atoms = self._openmm_calculator.generate_atoms()
        if walls:
            self._md_calculator = VelocityWallCalculator(self._openmm_calculator, self.atoms)
        self.atoms.set_calculator(self._md_calculator)

    def _initialise_dynamics(self):
        # Set the momenta corresponding to T=300K
        MaxwellBoltzmannDistribution(self.atoms, 300 * units.kB)

        # We do not remove the center of mass (fixcm=False). If the center of
        # mass translations should be removed, then the removal should be added
        # to the OpenMM system.
        self._dynamics = NVTBerendsen(
            atoms=self.atoms,
            timestep=self.time_step * units.fs,
            temperature=300,
            taut=self.time_step * units.fs,
            fixcm=False,
        )

        if self.verbose:
            self._dynamics.attach(MDLogger(self._dynamics, self.atoms, '-', header=True, stress=False,
                                           peratom=False), interval=100)

    @staticmethod
    def _services_use_same_port(trajectory_port, imd_port, multiplayer_port):
        trajectory_port = get_requested_port_or_default(trajectory_port, TRAJ_DEFAULT_PORT)
        imd_port = get_requested_port_or_default(imd_port, IMD_DEFAULT_PORT)
        multiplayer_port = get_requested_port_or_default(multiplayer_port, MULTIPLAYER_DEFAULT_PORT)
        # If a port is set to 0, then GRPC will choose one available port; so
        # 0 is always a valid value.
        return trajectory_port == imd_port != 0 or trajectory_port == multiplayer_port != 0 or imd_port == multiplayer_port != 0

    def __enter__(self):
        return self

    def __exit__(self, type, value, traceback):
        self.close()<|MERGE_RESOLUTION|>--- conflicted
+++ resolved
@@ -77,13 +77,9 @@
     :param simulation OpenMM simulation to run interactively.
     :param params IMD parameters to tune the server.
     """
-<<<<<<< HEAD
-
-    def __init__(self, simulation: Simulation, params: Optional[ImdParams] = None):
-=======
+
     def __init__(self, simulation:Simulation, params: Optional[ImdParams] = None):
         self.logger = logging.getLogger(__name__)
->>>>>>> dcdd73d8
         self.simulation = simulation
         self._validate_simulation()
         if not params:
