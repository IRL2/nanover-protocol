"""
Provides a reference implementation of the IMD forces used by NanoVer.

For details, and if you find these functions helpful, please cite [1]_.

.. [1] M. O’Connor et al, “An open-source multi-person virtual reality framework for interactive molecular dynamics:
       from quantum chemistry to drug binding”, arXiv:1902.01827, 2019
"""

from math import exp
from typing import Tuple, Optional, Iterable, Dict, Protocol

import numpy as np
import numpy.typing as npt
from nanover.imd.particle_interaction import ParticleInteraction


class ForceCalculator(Protocol):
    def __call__(
        self,
        particle_position: npt.NDArray,
        interaction_position: npt.NDArray,
        periodic_box_lengths: Optional[npt.NDArray],
    ) -> Tuple[float, npt.NDArray]: ...


def calculate_imd_force(
    positions: npt.NDArray,
    masses: npt.NDArray,
    interactions: Iterable[ParticleInteraction],
    periodic_box_lengths: Optional[npt.NDArray] = None,
) -> Tuple[float, npt.NDArray]:
    """
    Reference implementation of the NanoVer IMD force.

    Given a collection of interactions, particle positions and masses,
    computes the force to be applied to each particle for each interaction
    and accumulates them into an array.

    :param positions: Array of N particle positions, in nm, with shape (N,3).
    :param masses: Array of N particle masses, in a.m.u, with shape (N,).
    :param interactions: Collection of interactions to be applied.
    :param periodic_box_lengths: Orthorhombic periodic box lengths. If given,
        the minimum image convention is applied to the calculation.
    :return: energy in kJ/mol, accumulated forces (in kJ/(mol*nm)) to be applied.
    """

    forces = np.zeros((len(positions), 3), dtype=np.float32)
    total_energy = 0.0
    for interaction in interactions:
        energy = apply_single_interaction_force(
            positions, masses, interaction, forces, periodic_box_lengths
        )
        total_energy += energy
    return total_energy, forces


def apply_single_interaction_force(
    positions: npt.NDArray,
    masses: npt.NDArray,
    interaction,
    forces: npt.NDArray,
    periodic_box_lengths: Optional[npt.NDArray] = None,
) -> float:
    """
    Calculates the energy and adds the forces to the particles of a single application of an interaction potential.

    :param positions: Collection of N particle position vectors, in nm.
    :param masses: Collection on N particle masses, in a.m.u.
    :param interaction: An interaction to be applied.
    :param forces: Array of N force vectors to accumulate computed forces into (in kJ/(mol*nm)).
    :param periodic_box_lengths: Orthorhombic periodic box lengths to use to apply minimum image convention.
    :return: energy in kJ/mol.
    """

    particle_count = len(interaction.particles)

    if particle_count > 1:
        center = get_center_of_mass_subset(
            positions, masses, interaction.particles, periodic_box_lengths
        )
    else:
        center = positions[interaction.particles[0]]

    # fetch the correct potential to use based on the interaction type.
    try:
        potential_method = INTERACTION_METHOD_MAP[interaction.interaction_type]
    except KeyError:
        raise KeyError(
            f"Unknown interactive force type {interaction.interaction_type}."
        )

    # calculate the overall force to be applied
    energy, force = potential_method(
        center, interaction.position, periodic_box_lengths=periodic_box_lengths
    )
    # apply the appropriate force to each particle in the selection.
    force_per_particle = force / particle_count
    energy_per_particle = energy / particle_count
    total_energy = _apply_force_to_particles(
        forces, energy_per_particle, force_per_particle, interaction, masses
    )
    return total_energy


def _apply_force_to_particles(
    forces: np.ndarray,
    energy_per_particle: float,
    force_per_particle: np.ndarray,
    interaction: ParticleInteraction,
    masses: np.ndarray,
) -> float:
    """

    Given the array of forces, energy and force to apply to each particle, applies them, using mass weighting
    if specified in the interaction.

    :param forces: array of N particle forces. Interaction force will be added to this array, mutating it.
    :param energy_per_particle: Interaction energy per particle.
    :param force_per_particle: Force to apply to each particle.
    :param interaction: The interaction being computed.
    :param masses: Array of N masses of the particles.
    :return: The total energy applied.
    """

    particles = interaction.particles
    scale = interaction.scale
    max_force = interaction.max_force

    if interaction.mass_weighted:
        mass = masses[particles]
        total_mass = mass.sum()
    else:
        mass = np.ones(len(particles))
        total_mass = len(particles)

    total_energy = scale * energy_per_particle * total_mass
    # add the force for each particle, adjusted by mass and scale factor.
    force_to_apply = scale * mass[:, np.newaxis] * force_per_particle[np.newaxis, :]
    # clip the forces into maximum force range.
    force_to_apply_clipped = np.clip(force_to_apply, -max_force, max_force)
    # this is technically incorrect, but deriving the actual energy of a clip will involve a lot of maths
    # for what is essentially just, too much energy.
    total_energy = np.clip(total_energy, -max_force, max_force)
    forces[particles] += force_to_apply_clipped
    return total_energy


def wrap_pbc(positions: np.ndarray, periodic_box_lengths: np.ndarray):
    """
    Wraps a list of positions into the given orthorhombic periodic box.

    :param positions: List of N vectors with shape (N,3).
    :param periodic_box_lengths: Box lengths of a periodic box positioned at the origin.
    :return: Positions wrapped into the minimum image of the orthorhombic periodic box.
    """
    # expand the box length vector so it has shape (1,3), so it can be broadcast with the positions.
    box_lengths = periodic_box_lengths[np.newaxis, :]
    wrapped = positions - np.floor(positions / box_lengths) * box_lengths
    return wrapped


def get_center_of_mass_subset(
    positions: np.ndarray,
    masses: np.ndarray,
    subset: Iterable[int],
    periodic_box_lengths: Optional[np.ndarray] = None,
) -> np.ndarray:
    """
    Gets the center of mass of [a subset of] positions.
    If orthorhombic periodic box lengths are given, the minimal image convention is applied, wrapping the subset
    into the periodic boundary before calculating the center of mass.

    :param positions: List of N vectors representing positions.
    :param masses: List of N vectors representing masses.
    :param subset: Indices [0,N) of positions to include. If None, all positions included.
    :param periodic_box_lengths: Orthorhombic periodic box lengths to wrap positions into
        before calculating centre of mass.
    :return: The center of mass of the subset of positions.
    """
    subset = list(subset)
    subset_positions = positions[subset]
    subset_masses = masses[subset, np.newaxis]
    subset_total_mass = subset_masses.sum()
    if subset_total_mass == 0:
        # we raise before actually doing the division since we know it will fail.
        raise ZeroDivisionError(
            "Total mass of subset was zero, cannot compute center of mass!"
        )
    if periodic_box_lengths is not None:
        subset_positions = wrap_pbc(subset_positions, periodic_box_lengths)
    # np.average is slow for small arrays so we use a naive implementation.
    com = (subset_positions * subset_masses).sum(axis=0) / subset_total_mass
    return com


def calculate_gaussian_force(
    particle_position: npt.NDArray,
    interaction_position: npt.NDArray,
    periodic_box_lengths: Optional[npt.NDArray] = None,
) -> Tuple[float, npt.NDArray]:
    """
    Computes the interactive Gaussian force.

    The force applied to the given particle position is determined by the position of a Gaussian centered on the
    interaction position.

    :param particle_position: The position of the particle.
    :param interaction_position: The position of the interaction.
    :param periodic_box_lengths: The periodic box vectors. If passed,
    :return: The energy of the interaction, and the force to be applied to the particle.
    """
    # The width of the Gaussian. Increasing this results in a more diffuse, but longer reaching interaction.
    sigma = 1

    # switch to math symbols used in publications.
    r = particle_position
    g = interaction_position
    diff, dist_sqr = _calculate_diff_and_sqr_distance(r, g, periodic_box_lengths)
    sigma_sqr = sigma * sigma

    gauss = exp(-dist_sqr / (2 * sigma_sqr))
    energy = -gauss
    # force is negative derivative of energy wrt to position. The minus in the energy cancels with the derivative.
    force = -(diff / sigma_sqr) * gauss
    return energy, force


def calculate_spring_force(
    particle_position: npt.NDArray,
    interaction_position: npt.NDArray,
<<<<<<< HEAD
    k=2,
=======
>>>>>>> 40b9a3ed
    periodic_box_lengths: Optional[npt.NDArray] = None,
) -> Tuple[float, npt.NDArray]:
    """
    Computes the interactive harmonic potential (or spring) force.

    The force applied to the given particle position is determined by placing a spring between the particle position
    and the interaction, and pulling the particle towards the interaction site.

    :param particle_position: The position of the particle.
    :param interaction_position: The position of the interaction.
    :param k: The spring constant. A higher value results in a stronger force.
    :param periodic_box_lengths: Vector of periodic boundary lengths.
    :return: The energy of the interaction, and the force to be applied to the particle.
    """
    # The spring constant. A higher value results in a stronger force.
    k = 2

    r = particle_position
    g = interaction_position

    diff, dist_sqr = _calculate_diff_and_sqr_distance(r, g, periodic_box_lengths)
    energy = 0.5 * k * dist_sqr
    # force is negative derivative of energy wrt to position.
    force = -k * diff
    return energy, force


def calculate_constant_force(
    particle_position: npt.NDArray,
    interaction_position: npt.NDArray,
<<<<<<< HEAD
    periodic_box_lengths: Optional[npt.NDArray] = None
) -> Tuple[float, npt.NDArray]:
    """
    Applies a constant force that is independent of the controller from the target entity.
=======
    periodic_box_lengths: Optional[npt.NDArray] = None,
) -> Tuple[float, npt.NDArray]:
    """
    Applies a constant force that is independent of the distance between the particle and the interaction site.
>>>>>>> 40b9a3ed

    :param particle_position: The position of the particle.
    :param interaction_position: The position of the interaction.
    :param periodic_box_lengths: Vector of periodic boundary lengths.
    :return: The energy of the interaction, and the force to be applied to the particle.
    """
<<<<<<< HEAD
    distance_vector = _minimum_image(interaction_position - particle_position, periodic_box_lengths)
=======
    distance_vector = _minimum_image(
        interaction_position - particle_position, periodic_box_lengths
    )
>>>>>>> 40b9a3ed
    force = distance_vector / np.linalg.norm(distance_vector)
    energy = 1
    return energy, force


def _minimum_image(
    diff, periodic_box_lengths: Optional[np.ndarray] = None
) -> np.ndarray:
    """
    Gets the difference between two vectors under minimum image convention for a cubic periodic box.
    :diff The difference between two vectors.
    :param periodic_box_lengths: Vector of length 3 of box lengths for an orthorhombic periodic boundary.
    :return:
    """
    if periodic_box_lengths is not None:
        pbc_recipricol = np.reciprocal(periodic_box_lengths)
        rounded = np.round(diff * pbc_recipricol)
        diff -= periodic_box_lengths * rounded
    return diff


def _calculate_diff_and_sqr_distance(
    u: np.ndarray, v: np.ndarray, periodic_box_lengths: Optional[np.ndarray] = None
) -> Tuple[np.ndarray, float]:
    """
    Calculates the difference and square of the distance between two vectors.
    A utility function for computing gradients based on this distance.
    :param u: Vector of length N.
    :param v: Vector of length N.
    :param periodic_box_lengths: Vector of length 3 of box lengths for an orthorhombic periodic boundary. If passed,
    minimum image convention will be used.
    :return: Tuple consisting of the difference between r and g and the square magnitude between them.
    """
    diff = u - v
    diff = _minimum_image(diff, periodic_box_lengths)
    dist_sqr = float(diff.dot(diff))
    return diff, dist_sqr


INTERACTION_METHOD_MAP: Dict[str, ForceCalculator] = {
    "gaussian": calculate_gaussian_force,
    "spring": calculate_spring_force,
    "constant": calculate_constant_force,
}<|MERGE_RESOLUTION|>--- conflicted
+++ resolved
@@ -229,10 +229,6 @@
 def calculate_spring_force(
     particle_position: npt.NDArray,
     interaction_position: npt.NDArray,
-<<<<<<< HEAD
-    k=2,
-=======
->>>>>>> 40b9a3ed
     periodic_box_lengths: Optional[npt.NDArray] = None,
 ) -> Tuple[float, npt.NDArray]:
     """
@@ -263,30 +259,19 @@
 def calculate_constant_force(
     particle_position: npt.NDArray,
     interaction_position: npt.NDArray,
-<<<<<<< HEAD
-    periodic_box_lengths: Optional[npt.NDArray] = None
+    periodic_box_lengths: Optional[npt.NDArray] = None,
 ) -> Tuple[float, npt.NDArray]:
     """
-    Applies a constant force that is independent of the controller from the target entity.
-=======
-    periodic_box_lengths: Optional[npt.NDArray] = None,
-) -> Tuple[float, npt.NDArray]:
-    """
     Applies a constant force that is independent of the distance between the particle and the interaction site.
->>>>>>> 40b9a3ed
 
     :param particle_position: The position of the particle.
     :param interaction_position: The position of the interaction.
     :param periodic_box_lengths: Vector of periodic boundary lengths.
     :return: The energy of the interaction, and the force to be applied to the particle.
     """
-<<<<<<< HEAD
-    distance_vector = _minimum_image(interaction_position - particle_position, periodic_box_lengths)
-=======
     distance_vector = _minimum_image(
         interaction_position - particle_position, periodic_box_lengths
     )
->>>>>>> 40b9a3ed
     force = distance_vector / np.linalg.norm(distance_vector)
     energy = 1
     return energy, force
