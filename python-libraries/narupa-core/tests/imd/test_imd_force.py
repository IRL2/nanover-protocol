import numpy as np
import pytest
from hypothesis import strategies, given
from math import exp
from narupa.imd.imd_force import (get_center_of_mass_subset, calculate_spring_force,
                                  calculate_gaussian_force, apply_single_interaction_force, calculate_imd_force)
from narupa.imd.particle_interaction import ParticleInteraction

# precomputed results of gaussian force.
EXP_1 = exp(-1 / 2)
EXP_3 = exp(-3 / 2)
UNIT = np.array([1, 1, 1]) / np.linalg.norm([1, 1, 1])


@pytest.fixture
def particle_position():
    return np.array([1, 0, 0])


@pytest.fixture
def interaction_position():
    return np.array([0, 0, 0])


@pytest.fixture
def particles():
    num_particles = 50
    positions = np.array([[i, i, i] for i in range(num_particles)])
    masses = np.array([i + 1 for i in range(num_particles)])
    return positions, masses


@pytest.fixture
def single_interaction():
    position = (0, 0, 0)
    index = 1
    return ParticleInteraction(
        position=position,
        particles=[index],
    )


@pytest.fixture
def single_interaction_multiple_atoms():
    position = (0, 0, 0)
    return ParticleInteraction(
        player_id='test player',
        interaction_id='test interaction',
        position=position,
        particles=[1, 2, 3],
    )



@pytest.fixture
def single_interactions():
    num_interactions = 2
    return [single_interaction(position=[i, i, i], index=i) for i in range(num_interactions)]


def test_multiple_interactions(particles):
    """
    Tests multiple concurrent interactions.

    Ensures that equidistant interactions on particles [0,1] and particles [1,2] results in zero force on particle 1,
    and the same (but opposite) forces on atoms 0 and 2.
    """

    positions, masses = particles
    interaction = ParticleInteraction(
        position=[0.5, 0.5, 0.5], particles=[0, 1],
    )
    interaction_2 = ParticleInteraction(
        position=[1.5, 1.5, 1.5], particles=[1, 2],
    )
    # set masses of atoms 0 and 2 to be the same, so things cancel out nicely.
    masses[2] = masses[0]
    single_forces = np.zeros((len(positions), 3))

    single_energy = apply_single_interaction_force(positions, masses, interaction, single_forces)

    energy, forces = calculate_imd_force(positions, masses, [interaction, interaction_2])
    expected_energy = 2 * single_energy
    expected_forces = np.zeros((len(positions), 3))
    expected_forces[0, :] = single_forces[0, :]
    expected_forces[1, :] = 0
    # the uneven masses in this calculation mean both atoms 0 and 2 are pulled towards atom 1.
    expected_forces[2, :] = -single_forces[0, :]

    assert np.allclose(energy, expected_energy)
    assert np.allclose(forces, expected_forces)


@pytest.mark.parametrize("scale", [np.nan, np.infty, -np.infty])
def test_interaction_force_invalid_scale(particles, single_interaction, scale):
    with pytest.raises(ValueError):
        single_interaction.scale = scale


@pytest.mark.parametrize("scale", [-1.0, 0, 100])
def test_interaction_force_single(particles, single_interaction, scale):
    """
    Tests that the interaction force calculation gives the expected result on a single atom, at a particular position,
    with varying scale.
    """
    positions, masses = particles
    forces = np.zeros((len(positions), 3))
    expected_forces = np.zeros((len(positions), 3))
    single_interaction.scale = scale
    energy = apply_single_interaction_force(positions, masses, single_interaction, forces)

    expected_energy = - EXP_3 * scale * masses[single_interaction.particles[0]]
    expected_energy = np.clip(expected_energy,
                              -single_interaction.max_force, single_interaction.max_force)
    expected_forces[1, :] = np.array([-EXP_3 * scale * masses[single_interaction.particles[0]]] * 3)
    expected_forces[1, :] = np.clip(expected_forces[1, :], -single_interaction.max_force,
                                    single_interaction.max_force)

    assert np.allclose(energy, expected_energy, equal_nan=True)
    assert np.allclose(forces, expected_forces, equal_nan=True)


@pytest.mark.parametrize("max_force", [np.nan])
def test_invalid_max_force(single_interaction, max_force):
    with pytest.raises(ValueError):
        single_interaction.max_force = max_force


@pytest.mark.parametrize("max_energy", [0, 1, 1000, np.infty, -np.infty])
def test_interaction_force_max_energy(particles, single_interaction, max_energy):
    """
    Tests that setting the max energy field results in the energy being clamped as expected
    """

    positions, masses = particles
    forces = np.zeros((len(positions), 3))
    expected_forces = np.zeros((len(positions), 3))
    single_interaction.max_force = max_energy
    energy = apply_single_interaction_force(positions, masses, single_interaction, forces)

    expected_energy = - EXP_3 * masses[single_interaction.particles[0]]
    expected_energy = np.clip(expected_energy,
                              -single_interaction.max_force, single_interaction.max_force)
    expected_forces[1, :] = np.array([-EXP_3 * masses[single_interaction.particles[0]]] * 3)
    expected_forces[1, :] = np.clip(expected_forces[1, :], -single_interaction.max_force,
                                    single_interaction.max_force)

    assert np.allclose(energy, expected_energy, equal_nan=True)
    assert np.allclose(forces, expected_forces, equal_nan=True)


@pytest.mark.parametrize("mass", [-1.0, 100, np.nan, np.infty, -np.infty])
def test_interaction_force_mass(particles, single_interaction, mass):
    """
    tests that the interaction force calculation gives the expected result on a single atom, at a particular position,
    with varying mass.
    """
    positions, masses = particles
    forces = np.zeros((len(positions), 3))
    expected_forces = np.zeros((len(positions), 3))
    masses = np.array([mass] * len(masses))
    energy = apply_single_interaction_force(positions, masses, single_interaction, forces)

    expected_energy = np.clip(- EXP_3 * mass, -single_interaction.max_force, single_interaction.max_force)
    expected_forces[1, :] = np.clip(np.array([-EXP_3 * mass] * 3), -single_interaction.max_force,
                                    single_interaction.max_force)

    assert np.allclose(energy, expected_energy, equal_nan=True)
    assert np.allclose(forces, expected_forces, equal_nan=True)


def test_interaction_force_zero_mass_singleatom(particles, single_interaction):
    positions, masses = particles
    forces = np.zeros((len(positions), 3))
    masses = np.array([0.0] * len(masses))

    energy = apply_single_interaction_force(positions, masses, single_interaction, forces)
    assert energy == pytest.approx(0)

def test_interaction_force_zero_mass_multiatom(particles, single_interaction_multiple_atoms):
    positions, masses = particles
    forces = np.zeros((len(positions), 3))
    masses = np.array([0.0] * len(masses))

    with pytest.raises(ZeroDivisionError):
        apply_single_interaction_force(positions, masses, single_interaction_multiple_atoms, forces)


@pytest.mark.parametrize("position, selection, selection_masses",
                         [([1, 1, 1], [0, 1], [1, 2]),
                          ([2, 2, 2], [0, 1], [1, 2]),
                          ([0, 0, 0], [0, 1], [1, 2]),
                          ([0, 0, 0], [0, 1, 49], [1, 2, 10]),
                          ([-5, -5, -5], [0, 1, 49], [1, 2, 10]),
                          ([np.nan, np.nan, np.nan], [0, 1], [1, 2])
                          ])
def test_interaction_force_com(particles, position, selection, selection_masses):
    """
    tests that the interaction force gives the correct result when acting on a group of atoms.
    """
    position = np.array(position)
    selection = np.array(selection)
    interaction = ParticleInteraction(
        position=position,
        particles=selection,)
    positions, masses = particles
    # set non uniform masses based on parameterisation
    for index, mass in zip(selection, selection_masses):
        masses[index] = mass
    forces = np.zeros((len(positions), 3))

    # perform the full calculation to generate expected result.
    com = get_center_of_mass_subset(positions, masses, selection)
    diff = com - interaction.position
    dist_sqr = np.dot(diff, diff)
    expected_energy_per_particle = exp(-dist_sqr / 2) / len(selection)
    expected_energy = sum((-expected_energy_per_particle * masses[index] for index in selection))
    expected_forces = np.zeros((len(positions), 3))
    for index in selection:
        expected_forces[index, :] = -1 * diff * masses[index] * expected_energy_per_particle

    energy = apply_single_interaction_force(positions, masses, interaction, forces)
    assert np.allclose(energy, expected_energy, equal_nan=True)
    assert np.allclose(forces, expected_forces, equal_nan=True)


@pytest.mark.parametrize("position, selection, selection_masses",
                         [([1, 1, 1], [0, 1], [1, 2]),
                          ([2, 2, 2], [0, 1], [1, 2]),
                          ([0, 0, 0], [0, 1], [1, 2]),
                          ([0, 0, 0], [0, 1, 49], [1, 2, 10]),
                          ([-5, -5, -5], [0, 1, 49], [1, 2, 10]),
                          ([np.nan, np.nan, np.nan], [0, 1], [1, 2])
                          ])
def test_interaction_force_no_mass_weighting(particles, position, selection, selection_masses):
    """
    tests that the interaction force gives the correct result when acting on a group of atoms.
    """
    position = np.array(position)
    selection = np.array(selection)
    interaction = ParticleInteraction(
        position=position,
        particles=selection,
        mass_weighted=False,
    )
    positions, masses = particles
    # set non uniform masses based on parameterisation
    for index, mass in zip(selection, selection_masses):
        masses[index] = mass
    forces = np.zeros((len(positions), 3))

    # perform the full calculation to generate expected result.
    com = get_center_of_mass_subset(positions, masses, selection)
    diff = com - interaction.position
    dist_sqr = np.dot(diff, diff)
    expected_energy_per_particle = exp(-dist_sqr / 2) / len(selection)
    expected_energy = - sum((expected_energy_per_particle for _ in selection))
    expected_forces = np.zeros((len(positions), 3))
    for index in selection:
        expected_forces[index, :] = -1 * diff * expected_energy_per_particle

    energy = apply_single_interaction_force(positions, masses, interaction, forces)
    assert np.allclose(energy, expected_energy, equal_nan=True)
    assert np.allclose(forces, expected_forces, equal_nan=True)


def test_interaction_force_unknown_type(particles, single_interaction):
    single_interaction.type = "unknown_type"
    positions, masses = particles
    forces = np.zeros((len(positions), 3))

    with pytest.raises(KeyError):
        apply_single_interaction_force(positions, masses, single_interaction, forces)


<<<<<<< HEAD
def test_interaction_force_default_type(particles):
    """
    Tests that the gaussian force is used if no type is specified.
    """
    positions, masses = particles

    selection = [1]
    position = positions[selection[0]]
    interaction = ParticleInteraction(
        position=position,
        particles=selection,
    )
    interaction.type = None
    forces = np.zeros((len(positions), 3))

    energy = apply_single_interaction_force(positions, masses, interaction, forces)

    expected_forces = np.zeros((len(positions), 3))
    # the expected energy for the gaussian potential exactly positioned on the particle.
    expected_energy = - masses[selection[0]]

    assert np.allclose(energy, expected_energy)
    assert np.allclose(forces, expected_forces)


=======
>>>>>>> 908365a0
def test_get_com_all(particles):
    positions, masses = particles
    subset = [i for i in range(len(positions))]

    com = get_center_of_mass_subset(positions, masses, subset)

    expected_com = np.sum(positions * masses[:, None], axis=0) / masses.sum()

    assert np.allclose(com, expected_com)


def test_get_com_subset(particles):
    positions, masses = particles
    subset = [i for i in range(0, len(positions), 2)]

    com = get_center_of_mass_subset(positions, masses, subset)

    expected_com = (
            np.sum(positions[subset] * masses[subset, None], axis=0)
            / masses[subset].sum()
    )

    assert np.allclose(com, expected_com)


@strategies.composite
def random_positions_pbc(draw):
    """
    Generates a random periodic box, and 50 random positions.
    """

    # Generate random polar coordinates and convert them to euclidean
    # coordinates to get a periodic box.
    # box length has to nonzero.
    length = strategies.floats(min_value=0.01, max_value=100,
                               allow_nan=False, allow_infinity=False)

    periodic_box_lengths = np.array([draw(length) for x in range(3)])
    # pick two random points in lowest quadrant of the box.
    # TODO positions at or very near zero cause problems, as the wrap can flip between 0 and box length.
    lengths = np.array([strategies.floats(min_value=0.005, max_value=box_length * 0.5,
                                          allow_nan=False, allow_infinity=False) for box_length in
                        periodic_box_lengths])

    num_particles = 4

    masses = np.array([draw(length) for _ in range(num_particles)])

    positions = np.zeros((num_particles, 3))
    for i in range(num_particles):
        positions[i] = np.array([draw(coord) for coord in lengths])

    # generate random integer values to multiply positions by, putting them in different images.
    images = strategies.integers(min_value=-100, max_value=100)
    image_multiples = np.array([draw(images) for _ in range(3 * num_particles)])
    image_multiples.reshape((num_particles, 3))

    # move points to new random positions around the periodic box.
    positions_periodic = np.zeros((num_particles, 3))
    for i in range(num_particles):
        positions_periodic[i] = positions[i] + image_multiples[i] * periodic_box_lengths

    return positions, masses, positions_periodic, periodic_box_lengths


@given(random_positions_pbc())
def test_get_com_subset_pbc(positions_pbc):
    """
    Tests that the center of mass calculation works when using periodic boundary conditions.
    """
    positions, masses, positions_periodic, periodic_box_lengths = positions_pbc
    subset = [i for i in range(0, len(positions), 2)]

    expected_com = (
            np.sum(positions[subset] * masses[subset, None], axis=0)
            / masses[subset].sum()
    )

    com = get_center_of_mass_subset(positions_periodic, masses, subset, periodic_box_lengths=periodic_box_lengths)

    assert np.allclose(com, expected_com)


def test_get_com_single():
    position = np.array([[1, 0, 0]])
    mass = np.array([20])
    com = get_center_of_mass_subset(position, mass, subset=[0])
    assert np.allclose(com, position)


def test_get_com_different_array_lengths(particles):
    positions, mass = particles
    # make masses array not match positions in length.
    mass = np.array([1])
    subset = range(positions.shape[0])
    with pytest.raises(IndexError):
        get_center_of_mass_subset(positions, mass, subset)


@pytest.mark.parametrize("position, interaction_position, expected_energy, expected_force",
                         [([1, 0, 0], [0, 0, 0], -EXP_1, [-EXP_1, 0, 0]),
                          ([0, 0, 0], [1, 0, 0], -EXP_1, [EXP_1, 0, 0]),
                          ([1, 3, 0], [1, 2, 0], -EXP_1, [0, -EXP_1, 0]),
                          ([1, 3, 3], [1, 3, 2], -EXP_1, [0, 0, -EXP_1]),
                          (UNIT, [0, 0, 0], -EXP_1, np.multiply(UNIT, [-EXP_1, -EXP_1, -EXP_1])),
                          ([1, 2, 3], [1, 2, 3], -1, [0, 0, 0]),
                          ([1, 1, 1], [0, 0, 0], -EXP_3, [-EXP_3] * 3),
                          ([1, 0, 0], [1, 0, 0], -1, [0, 0, 0]),
                          ([-1, -1, -1], [0, 0, 0], -EXP_3, [EXP_3] * 3)])
def test_gaussian_force(position, interaction_position, expected_energy, expected_force):
    # tests gaussian force for various hand evaluated values.
    energy, force = calculate_gaussian_force(np.array(position), np.array(interaction_position))
    assert np.allclose(energy, expected_energy, equal_nan=True)
    assert np.allclose(force, expected_force, equal_nan=True)


@pytest.mark.parametrize("position, interaction, expected_energy, expected_force",
                         [([1, 0, 0], [0, 0, 0], 1, [-2, 0, 0]),
                          ([0, 0, 0], [1, 0, 0], 1, [2, 0, 0]),
                          ([1, 3, 0], [1, 2, 0], 1, [0, -2, 0]),
                          ([1, 3, 3], [1, 3, 2], 1, [0, 0, -2]),
                          (UNIT, [0, 0, 0], 1, np.multiply(UNIT, [-2, -2, -2])),
                          ([1, 1, 1], [0, 0, 0], 3, [-2, -2, -2]),
                          ([1, 2, 3], [1, 2, 3], 0, [0, 0, 0]),
                          ([-1, -1, -1], [0, 0, 0], 3, [2, 2, 2])])
def test_spring_force(position, interaction, expected_energy, expected_force):
    energy, force = calculate_spring_force(np.array(position), np.array(interaction))
    assert np.allclose(energy, expected_energy, equal_nan=True)
    assert np.allclose(force, expected_force, equal_nan=True)<|MERGE_RESOLUTION|>--- conflicted
+++ resolved
@@ -44,8 +44,6 @@
 def single_interaction_multiple_atoms():
     position = (0, 0, 0)
     return ParticleInteraction(
-        player_id='test player',
-        interaction_id='test interaction',
         position=position,
         particles=[1, 2, 3],
     )
@@ -273,34 +271,6 @@
         apply_single_interaction_force(positions, masses, single_interaction, forces)
 
 
-<<<<<<< HEAD
-def test_interaction_force_default_type(particles):
-    """
-    Tests that the gaussian force is used if no type is specified.
-    """
-    positions, masses = particles
-
-    selection = [1]
-    position = positions[selection[0]]
-    interaction = ParticleInteraction(
-        position=position,
-        particles=selection,
-    )
-    interaction.type = None
-    forces = np.zeros((len(positions), 3))
-
-    energy = apply_single_interaction_force(positions, masses, interaction, forces)
-
-    expected_forces = np.zeros((len(positions), 3))
-    # the expected energy for the gaussian potential exactly positioned on the particle.
-    expected_energy = - masses[selection[0]]
-
-    assert np.allclose(energy, expected_energy)
-    assert np.allclose(forces, expected_forces)
-
-
-=======
->>>>>>> 908365a0
 def test_get_com_all(particles):
     positions, masses = particles
     subset = [i for i in range(len(positions))]
