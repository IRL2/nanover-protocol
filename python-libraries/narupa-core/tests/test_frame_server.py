--- conflicted
+++ resolved
@@ -67,14 +67,9 @@
 
 @pytest.fixture
 def frame_server_client_pair(frame_server):
-<<<<<<< HEAD
     client = FrameClient.insecure_channel(address='localhost', port=frame_server.port)
     yield frame_server, client
     client.close()
-=======
-    with FrameClient(address='localhost', port=frame_server.port) as client:
-        yield frame_server, client
->>>>>>> 304a0a88
 
 
 @pytest.mark.parametrize('subscribe_method', SUBSCRIBE_METHODS)
