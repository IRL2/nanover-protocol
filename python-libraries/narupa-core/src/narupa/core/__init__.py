--- conflicted
+++ resolved
@@ -10,11 +10,7 @@
     DEFAULT_CONNECT_ADDRESS,
 )
 from .grpc_client import GrpcClient
-<<<<<<< HEAD
-
 from .event import Event
-=======
 from .narupa_client import NarupaClient, NarupaStubClient
 from .narupa_server import NarupaServer
-from .command_info import CommandInfo
->>>>>>> e61ab3a2
+from .command_info import CommandInfo