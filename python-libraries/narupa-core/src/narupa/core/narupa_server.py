# Copyright (c) Intangible Realities Lab, University Of Bristol. All rights reserved.
# Licensed under the GPL. See License.txt in the project root for license information.
from typing import Callable, Optional, Dict, ContextManager, Set

<<<<<<< HEAD
import grpc
from google.protobuf.struct_pb2 import Struct
=======
from narupa.core.change_buffers import DictionaryChange
>>>>>>> 304a0a88

from narupa.core.command_service import CommandService, CommandRegistration
from narupa.core.state_service import StateService
from narupa.core import GrpcServer
from narupa.core.grpc_server import DEFAULT_MAX_WORKERS
from narupa.protocol.command import add_CommandServicer_to_server
from narupa.protocol.state import add_StateServicer_to_server


class NarupaServer(GrpcServer):
    """
    A base for Narupa gRPC servers. Sets up a gRPC server, and automatically
    attaches a :class:`CommandService`, enabling the running of arbitrary commands.
    """
    _command_service: CommandService
    _state_service: StateService

    def __init__(self, *, address: str, port: int, max_workers=DEFAULT_MAX_WORKERS):
        super().__init__(address=address, port=port, max_workers=max_workers)

    def setup_services(self):
        """
        Sets up the services, including the :class:`CommandService`.
        """
        super().setup_services()
<<<<<<< HEAD
        self._command_service = CommandService()
        self.add_service(self._command_service, add_CommandServicer_to_server)
=======
        self._setup_command_service()
        self._setup_state_service()
>>>>>>> 304a0a88

    @property
    def commands(self) -> Dict[str, CommandRegistration]:
        """
        Gets the commands available on this server.

        :return: The commands, consisting of their names, callback and default parameters.
        """
        return self._command_service.commands

    def register_command(self, name: str, callback: Callable[[Dict], Optional[Dict]],
                         default_arguments: Optional[Dict] = None):
        """
        Registers a command with the :class:`CommandService` running on this server.

        :param name: Name of the command to register
        :param callback: Method to be called whenever the given command name is run by a client.
        :param default_arguments: A description of the arguments of the callback and their default values.

        :raises ValueError: Raised when a command with the same name already exists.
        """
        self._command_service.register_command(name, callback, default_arguments)

    def unregister_command(self, name):
        """
        Deletes a command from this service.

        :param name: Name of the command to delete
        """
        self._command_service.unregister_command(name)

    def lock_state(self) -> ContextManager[Dict[str, object]]:
        """
        Context manager for reading the current state while delaying any changes
        to it.
        """
        return self._state_service.lock_state()

    def copy_state(self) -> Dict[str, object]:
        """
        Return a deep copy of the current state.
        """
        return self._state_service.copy_state()

    def update_state(self, access_token: object, change: DictionaryChange):
        """
        Attempts an atomic update of the shared key/value store. If any key
        cannot be updates, no change will be made.
        """
        self._state_service.update_state(access_token, change)

    def update_locks(
            self,
            access_token: object = None,
            acquire: Dict[str, float] = {},
            release: Set[str] = set(),
    ):
        """
        Attempts to acquire and release locks on keys in the shared key/value
        store. If any of the locks cannot be acquired, none of them will be.
        """
        self._state_service.update_locks(access_token, acquire, release)

    def _setup_command_service(self):
        self._command_service = CommandService()
        add_CommandServicer_to_server(self._command_service, self.server)

    def _setup_state_service(self):
        self._state_service = StateService()
        add_StateServicer_to_server(self._state_service, self.server)<|MERGE_RESOLUTION|>--- conflicted
+++ resolved
@@ -2,12 +2,9 @@
 # Licensed under the GPL. See License.txt in the project root for license information.
 from typing import Callable, Optional, Dict, ContextManager, Set
 
-<<<<<<< HEAD
 import grpc
 from google.protobuf.struct_pb2 import Struct
-=======
 from narupa.core.change_buffers import DictionaryChange
->>>>>>> 304a0a88
 
 from narupa.core.command_service import CommandService, CommandRegistration
 from narupa.core.state_service import StateService
@@ -33,13 +30,8 @@
         Sets up the services, including the :class:`CommandService`.
         """
         super().setup_services()
-<<<<<<< HEAD
-        self._command_service = CommandService()
-        self.add_service(self._command_service, add_CommandServicer_to_server)
-=======
         self._setup_command_service()
         self._setup_state_service()
->>>>>>> 304a0a88
 
     @property
     def commands(self) -> Dict[str, CommandRegistration]:
@@ -105,8 +97,9 @@
 
     def _setup_command_service(self):
         self._command_service = CommandService()
-        add_CommandServicer_to_server(self._command_service, self.server)
+        self.add_service(self._command_service, add_CommandServicer_to_server)
+
 
     def _setup_state_service(self):
         self._state_service = StateService()
-        add_StateServicer_to_server(self._state_service, self.server)+        self.add_service(self._state_service, add_StateServicer_to_server)