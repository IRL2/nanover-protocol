--- conflicted
+++ resolved
@@ -142,48 +142,6 @@
     The set of shortcuts that contain data is available from the
     :attr:`used_shortcuts`.
     """
-<<<<<<< HEAD
-    _shortcuts = (
-        _Shortcut(name='bonds', key=BOND_PAIRS, record_type='arrays',
-                  field_type='index', to_python=_n_by_2, to_raw=_flatten_2d),
-        _Shortcut(name='bond_orders', key=BOND_ORDERS, record_type='arrays',
-                  field_type='float', to_python=_as_is, to_raw=_as_is),
-
-        _Shortcut(name='particle_positions', key=PARTICLE_POSITIONS, record_type='arrays',
-                  field_type='float', to_python=_n_by_3, to_raw=_flatten_2d),
-        _Shortcut(name='particle_elements', key=PARTICLE_ELEMENTS, record_type='arrays',
-                  field_type='index', to_python=_as_is, to_raw=_as_is),
-        _Shortcut(name='particle_types', key=PARTICLE_TYPES, record_type='arrays',
-                  field_type='string', to_python=_as_is, to_raw=_as_is),
-        _Shortcut(name='particle_names', key=PARTICLE_NAMES, record_type='arrays',
-                  field_type='string', to_python=_as_is, to_raw=_as_is),
-        _Shortcut(name='particle_residues', key=PARTICLE_RESIDUES, record_type='arrays',
-                  field_type='index', to_python=_as_is, to_raw=_as_is),
-        _Shortcut(name='particle_count', key=PARTICLE_COUNT, record_type='values',
-                  field_type='number_value', to_python=_as_int, to_raw=_as_is),
-
-        _Shortcut(name='residue_names', key=RESIDUE_NAMES, record_type='arrays',
-                  field_type='string', to_python=_as_is, to_raw=_as_is),
-        _Shortcut(name='residue_ids', key=RESIDUE_IDS, record_type='arrays',
-                  field_type='string', to_python=_as_is, to_raw=_as_is),
-        _Shortcut(name='residue_chains', key=RESIDUE_CHAINS, record_type='arrays',
-                  field_type='index', to_python=_as_is, to_raw=_as_is),
-        _Shortcut(name='residue_count', key=RESIDUE_COUNT, record_type='values',
-                  field_type='number_value', to_python=_as_int, to_raw=_as_is),
-
-        _Shortcut(name='chain_names', key=CHAIN_NAMES, record_type='arrays',
-                  field_type='string', to_python=_as_is, to_raw=_as_is),
-        _Shortcut(name='chain_count', key=CHAIN_COUNT, record_type='values',
-                  field_type='number_value', to_python=_as_int, to_raw=_as_is),
-
-        _Shortcut(name='kinetic_energy', key=KINETIC_ENERGY, record_type='values',
-                  field_type='number_value', to_python=_as_is, to_raw=_as_is),
-        _Shortcut(name='potential_energy', key=POTENTIAL_ENERGY, record_type='values',
-                  field_type='number_value', to_python=_as_is, to_raw=_as_is),
-        _Shortcut(name='box_vectors', key=BOX_VECTORS, record_type='arrays',
-                  field_type='float', to_python=_n_by_3, to_raw=_flatten_2d),
-    )
-=======
     bond_pairs = _Shortcut(
         key=BOND_PAIRS, record_type='arrays',
         field_type='index', to_python=_n_by_2, to_raw=_flatten_2d)
@@ -208,24 +166,27 @@
         field_type='index', to_python=_as_is, to_raw=_as_is)
     particle_count = _Shortcut(
         key=PARTICLE_COUNT, record_type='values',
-        field_type='number_value', to_python=_as_is, to_raw=_as_is)
+        field_type='number_value', to_python=_as_int, to_raw=_as_is)
 
     residue_names = _Shortcut(
         key=RESIDUE_NAMES, record_type='arrays',
+        field_type='string', to_python=_as_is, to_raw=_as_is)
+    residue_ids = _Shortcut(
+        key=RESIDUE_IDS, record_type='arrays',
         field_type='string', to_python=_as_is, to_raw=_as_is)
     residue_chains = _Shortcut(
         key=RESIDUE_CHAINS, record_type='arrays',
         field_type='index', to_python=_as_is, to_raw=_as_is)
     residue_count = _Shortcut(
         key=RESIDUE_COUNT, record_type='values',
-        field_type='number_value', to_python=_as_is, to_raw=_as_is)
+        field_type='number_value', to_python=_as_int, to_raw=_as_is)
 
     chain_names = _Shortcut(
         key=CHAIN_NAMES, record_type='arrays',
         field_type='string', to_python=_as_is, to_raw=_as_is)
     chain_count = _Shortcut(
         key=CHAIN_COUNT, record_type='values',
-        field_type='number_value', to_python=_as_is, to_raw=_as_is)
+        field_type='number_value', to_python=_as_int, to_raw=_as_is)
 
     kinetic_energy = _Shortcut(
         key=KINETIC_ENERGY, record_type='values',
@@ -236,7 +197,6 @@
     box_vectors = _Shortcut(
         key=BOX_VECTORS, record_type='arrays',
         field_type='float', to_python=_n_by_3, to_raw=_flatten_2d)
->>>>>>> b23889b7
 
     def __init__(self, raw_frame=None):
         if raw_frame is None:
