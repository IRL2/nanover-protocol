--- conflicted
+++ resolved
@@ -8,11 +8,8 @@
 ELEMENTS = 'particle.element'
 TYPES = 'particle.type'
 BONDS = 'bond'
-<<<<<<< HEAD
+COUNT = 'particle.count'
 BOX_VECTORS = 'system.box.vectors'
-=======
-COUNT = 'particle.count'
->>>>>>> 3fb0fc57
 
 # This dictionary matches the python types to the attributes of the GRPC
 # values. This is not to do type conversion (which is handled by protobuf),
@@ -121,13 +118,10 @@
                   field_type='string', to_python=_as_is, to_raw=_as_is),
         _Shortcut(name='bonds', key=BONDS, record_type='arrays',
                   field_type='index', to_python=_n_by_2, to_raw=_flatten_2d),
-<<<<<<< HEAD
+        _Shortcut(name='particle_count', key=COUNT, record_type='values',
+                  field_type='number_value', to_python=_as_is, to_raw=_as_is),
         _Shortcut(name='box_vectors', key=BOX_VECTORS, record_type='arrays',
                   field_type='float', to_python=_n_by_3, to_raw=_flatten_2d),
-=======
-        _Shortcut(name='particle_count', key=COUNT, record_type='values',
-                  field_type='number_value', to_python=_as_is, to_raw=_as_is),
->>>>>>> 3fb0fc57
     )
 
     def __init__(self, raw_frame=None):
