from collections import namedtuple, Set
import itertools
import numbers
import numpy as np
from narupa.protocol import trajectory

<<<<<<< HEAD
POSITIONS = 'particle.position'
ELEMENTS = 'particle.element'
TYPES = 'particle.type'
BONDS = 'bond'
COUNT = 'particle.count'
BOX_VECTORS = 'system.box.vectors'
=======
BOND_PAIRS = 'bond.pairs'
BOND_ORDERS = 'bond.orders'

PARTICLE_POSITIONS = 'particle.positions'
PARTICLE_ELEMENTS = 'particle.elements'
PARTICLE_TYPES = 'particle.types'
PARTICLE_NAMES = 'particle.names'
PARTICLE_RESIDUES = 'particle.residues'
PARTICLE_COUNT = 'particle.count'

RESIDUE_NAMES = 'residue.names'
RESIDUE_CHAINS = 'residue.chains'
RESIDUE_COUNT = 'residue.count'

CHAIN_NAMES = 'chain.names'
CHAIN_COUNT = 'chain.count'

KINETIC_ENERGY = 'energy.kinetic'
POTENTIAL_ENERGY = 'energy.potential'
>>>>>>> ce50e3de

# This dictionary matches the python types to the attributes of the GRPC
# values. This is not to do type conversion (which is handled by protobuf),
# but to figure out where to store the data.
PYTHON_TYPES_TO_GRPC_VALUE_ATTRIBUTE = {
    int: 'number_value', float: 'number_value', str: 'string_value',
    bool: 'bool_value', np.float32: 'number_value', np.float64: 'number_value',
}

_Shortcut = namedtuple(
    '_Shortcut', ['name', 'record_type', 'key', 'field_type', 'to_python', 'to_raw']
)


class MissingDataError(KeyError):
    """
    A shortcut does not contain data to return.
    """
    pass


def _as_is(value):
    return value


def _n_by_2(value):
    return list(value[i:i + 2] for i in range(0, len(value), 2))


def _n_by_3(value):
    return list(value[i:i + 3] for i in range(0, len(value), 3))


def _flatten_2d(value):
    return list(itertools.chain(*value))


def _make_getter(shortcut):
    def wrapped(self):
        try:
            value = getattr(self, shortcut.record_type)[shortcut.key]
        except KeyError as error:
            raise MissingDataError(str(error))
        return shortcut.to_python(value)

    return wrapped


def _make_setter(shortcut):
    if shortcut.record_type == 'arrays' and shortcut.field_type is not None:
        method_name = f'set_{shortcut.field_type}_array'

        def wrapped(self, value):
            converted_value = shortcut.to_raw(value)
            getattr(self, method_name)(shortcut.key, converted_value)

    else:

        def wrapped(self, value):
            converted_value = shortcut.to_raw(value)
            getattr(self, shortcut.record_type)[shortcut.key] = converted_value

    return wrapped


def _make_shortcut(shortcut):
    return property(fget=_make_getter(shortcut), fset=_make_setter(shortcut))


class _FrameDataMeta(type):
    """
    Metaclass that adds shortcuts to the :class:`FrameData` class.

    The shortcuts are defined as a tuple of :class:`_Shortcut` named tuples
    under the :attr:`_shortcuts` class attribute.
    """
    _shortcuts = ()

    def __init__(cls, name, bases, nmspc):
        super().__init__(name, bases, nmspc)
        for shortcut in cls._shortcuts:
            setattr(cls, shortcut.name, _make_shortcut(shortcut))


class FrameData(metaclass=_FrameDataMeta):
    """
    Wrapper around the GRPC FrameData.

    A ``FrameData`` contains two kinds of records: single values of any type,
    or homogeneous arrays. The former kind can be accessed through the
    :attr:`values` attribute, while the later is accessible through the
    :attr:`arrays` one. Both attribute behave like a dictionary. Trying to
    access a key that does not exist raises a :exc:`KeyError`.

    The set of keys with data in the frame is listed by :meth:`value_keys`
    and :meth:`array_keys`.

    The most common frame properties are accessible as attribute in a
    normalized format. Shortcuts are not guaranteed to contain data. Trying to
    access a shortcut that does not contain data raises a
    :exc:`MissingDataError` that can also be caught as a :exc:`KeyError`.

    The available shortcuts can be listed using the :attr:`shortcuts` property.
    The set of shortcuts that contain data is available from the
    :attr:`used_shortcuts`.
    """
    _shortcuts = (
        _Shortcut(name='bonds', key=BOND_PAIRS, record_type='arrays',
                  field_type='index', to_python=_n_by_2, to_raw=_flatten_2d),
        _Shortcut(name='bond_orders', key=BOND_ORDERS, record_type='arrays',
                  field_type='float', to_python=_as_is, to_raw=_as_is),

        _Shortcut(name='particle_positions', key=PARTICLE_POSITIONS, record_type='arrays',
                  field_type='float', to_python=_n_by_3, to_raw=_flatten_2d),
        _Shortcut(name='particle_elements', key=PARTICLE_ELEMENTS, record_type='arrays',
                  field_type='index', to_python=_as_is, to_raw=_as_is),
        _Shortcut(name='particle_types', key=PARTICLE_TYPES, record_type='arrays',
                  field_type='string', to_python=_as_is, to_raw=_as_is),
        _Shortcut(name='particle_names', key=PARTICLE_NAMES, record_type='arrays',
                  field_type='string', to_python=_as_is, to_raw=_as_is),
        _Shortcut(name='particle_residues', key=PARTICLE_RESIDUES, record_type='arrays',
                  field_type='index', to_python=_as_is, to_raw=_as_is),
        _Shortcut(name='particle_count', key=PARTICLE_COUNT, record_type='values',
                  field_type='number_value', to_python=_as_is, to_raw=_as_is),

        _Shortcut(name='residue_names', key=RESIDUE_NAMES, record_type='arrays',
                  field_type='string', to_python=_as_is, to_raw=_as_is),
        _Shortcut(name='residue_chains', key=RESIDUE_CHAINS, record_type='arrays',
                  field_type='index', to_python=_as_is, to_raw=_as_is),
        _Shortcut(name='residue_count', key=RESIDUE_COUNT, record_type='values',
                  field_type='number_value', to_python=_as_is, to_raw=_as_is),

        _Shortcut(name='chain_names', key=CHAIN_NAMES, record_type='arrays',
                  field_type='string', to_python=_as_is, to_raw=_as_is),
        _Shortcut(name='chain_count', key=CHAIN_COUNT, record_type='values',
                  field_type='number_value', to_python=_as_is, to_raw=_as_is),

        _Shortcut(name='kinetic_energy', key=KINETIC_ENERGY, record_type='values',
                  field_type='number_value', to_python=_as_is, to_raw=_as_is),
        _Shortcut(name='potential_energy', key=POTENTIAL_ENERGY, record_type='values',
                  field_type='number_value', to_python=_as_is, to_raw=_as_is),
        _Shortcut(name='box_vectors', key=BOX_VECTORS, record_type='arrays',
                  field_type='float', to_python=_n_by_3, to_raw=_flatten_2d),
    )

    def __init__(self, raw_frame=None):
        if raw_frame is None:
            self._raw = trajectory.FrameData()
        else:
            self._raw = raw_frame
        self.values = ValuesView(self.raw)
        self.arrays = ArraysView(self.raw)

    def __contains__(self, key):
        return key in self.arrays or key in self.values

    def __eq__(self, other):
        return self.raw == other.raw

    def __repr__(self):
        return repr(self.raw)

    @property
    def raw(self):
        """
        Underlying GRPC/protobuf object.
        """
        # Use a property to make self.raw read-only.
        return self._raw

    # Methods to match the C# API
    def set_float_array(self, key, value):
        """
        Set an homogeneous array of floats in an existing or a new key.

        :param key: The key under which to store the array.
        :param value: The array to store.
        """
        self.raw.arrays[key].float_values.values[:] = value

    def set_index_array(self, key, value):
        """
        Set an homogeneous array of indices in an existing or a new key.

        :param key: The key under which to store the array.
        :param value: The array to store.
        """
        self.raw.arrays[key].index_values.values[:] = value

    def set_string_array(self, key, value):
        """
        Set an homogeneous array of strings in an existing or a new key.

        :param key: The key under which to store the array.
        :param value: The array to store.
        """
        self.raw.arrays[key].string_values.values[:] = value

    @property
    def value_keys(self) -> Set:
        return self.values.keys()

    @property
    def array_keys(self) -> Set:
        return self.arrays.keys()

    @property
    def shortcuts(self) -> Set:
        return set(shortcut.name for shortcut in self._shortcuts)

    @property
    def used_shortcuts(self) -> Set:
        return set(
            shortcut.name
            for shortcut in self._shortcuts
            if shortcut.key in self
        )


class RecordView:
    """
    Base class that wraps the access to a kind of record.

    This class needs to be subclassed.
    """
    record_name = None  # MUST be overwritten as "arrays" or "values"
    singular = None  # MUST be overwritten as "array" or "value"

    def __init__(self, raw):
        if self.record_name is None or self.singular is None:
            raise NotImplementedError(
                'FieldView must be subclassed; record_name, singular, and'
                '_convert_to_python must be overwritten.'
            )
        self._raw_record = getattr(raw, self.record_name)

    def __getitem__(self, key):
        if key in self:
            field = self._raw_record[key]
            return self._convert_to_python(field)
        raise KeyError(f'No {self.singular} with the key "{key}".')

    def __setitem__(self, key, value):
        self.set(key, value)

    def __contains__(self, key):
        return key in self._raw_record

    def get(self, key, default=None):
        if key in self:
            return self[key]
        return default

    def set(self, key, value):
        raise NotImplementedError('Subclasses must overwrite the set method.')

    @staticmethod
    def _convert_to_python(field):
        """
        Extract the value from a protobuf field so it is usable by python.

        The method needs to be adapted to the type of field that is manipulated.
        """
        raise NotImplementedError('Subclasses must overwrite the _convert_to_python method.')

    def keys(self) -> Set:
        return set(self._raw_record.keys())


class ValuesView(RecordView):
    """
    Give access to singular values from a :class:`FrameData`.
    """
    record_name = 'values'
    singular = 'value'

    @staticmethod
    def _convert_to_python(field):
        # A GRPC Value is exposed as being able to contain multiple "fields",
        # one per type. In practice, only one field is used at a given time.
        # `ListFields` list the fields that are set. Because only one field is
        # set at a time, we only care about the first (and only) element of the
        # list. Each element of the list has 2 elements: the type of the field
        # and the value usable by python.
        # Going through this gymnastic is necessary to get the value without
        # knowing beforehand under which type it is stored.
        return field.ListFields()[0][1]

    def set(self, key, value):
        type_attribute = PYTHON_TYPES_TO_GRPC_VALUE_ATTRIBUTE[type(value)]
        setattr(self._raw_record[key], type_attribute, value)


class ArraysView(RecordView):
    """
    Give access to homogeneous arrays from a :class:`FrameData`.
    """
    record_name = 'arrays'
    singular = 'array'

    @staticmethod
    def _convert_to_python(field):
        return field.ListFields()[0][1].values

    def set(self, key, value):
        try:
            reference_value = value[0]
        except IndexError:
            raise ValueError('Cannot decide what type to use for an empty object.')
        except TypeError:
            raise ValueError('Value must be indexable.')

        if isinstance(reference_value, numbers.Integral) and reference_value >= 0:
            type_attribute = 'index_values'
        elif isinstance(reference_value, numbers.Real):
            type_attribute = 'float_values'
        elif isinstance(reference_value, str):
            type_attribute = 'string_values'
        else:
            raise ValueError('Cannot decide what type to use.')

        getattr(self._raw_record[key], type_attribute).values[:] = value<|MERGE_RESOLUTION|>--- conflicted
+++ resolved
@@ -4,14 +4,8 @@
 import numpy as np
 from narupa.protocol import trajectory
 
-<<<<<<< HEAD
-POSITIONS = 'particle.position'
-ELEMENTS = 'particle.element'
-TYPES = 'particle.type'
-BONDS = 'bond'
-COUNT = 'particle.count'
 BOX_VECTORS = 'system.box.vectors'
-=======
+
 BOND_PAIRS = 'bond.pairs'
 BOND_ORDERS = 'bond.orders'
 
@@ -31,7 +25,6 @@
 
 KINETIC_ENERGY = 'energy.kinetic'
 POTENTIAL_ENERGY = 'energy.potential'
->>>>>>> ce50e3de
 
 # This dictionary matches the python types to the attributes of the GRPC
 # values. This is not to do type conversion (which is handled by protobuf),
