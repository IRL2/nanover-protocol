--- conflicted
+++ resolved
@@ -6,27 +6,18 @@
 """
 import time
 from collections import deque, ChainMap
-<<<<<<< HEAD
 from functools import wraps
 from typing import Iterable, Tuple, Type
-=======
-from typing import Iterable
->>>>>>> 304a0a88
 from typing import Optional, Sequence, Dict, MutableMapping
 
 from grpc import RpcError, StatusCode
 
 from narupa.app.app_server import DEFAULT_NARUPA_PORT
 from narupa.app.selection import RenderingSelection
-<<<<<<< HEAD
 from narupa.core import CommandInfo, NarupaClient, DEFAULT_CONNECT_ADDRESS
 from narupa.core.protobuf_utilities import struct_to_dict, dict_to_struct
 from narupa.essd import DiscoveryClient
 from narupa.imd import ImdClient, IMD_SERVICE_NAME
-=======
-from narupa.core import CommandInfo, NarupaClient
-from narupa.imd import ImdClient
->>>>>>> 304a0a88
 from narupa.imd.particle_interaction import ParticleInteraction
 from narupa.multiplayer import MultiplayerClient, MULTIPLAYER_SERVICE_NAME
 from narupa.protocol.imd import InteractionEndReply
@@ -364,12 +355,8 @@
             return self.frames[-1]
 
     @property
-<<<<<<< HEAD
-    @need_multiplayer
-    def latest_multiplayer_values(self) -> Dict[str, Value]:
-=======
+    @need_multiplayer
     def latest_multiplayer_values(self) -> Dict[str, object]:
->>>>>>> 304a0a88
         """
         The latest state of the multiplayer shared key/value store.
 
