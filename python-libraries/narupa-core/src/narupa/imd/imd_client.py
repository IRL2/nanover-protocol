# Copyright (c) Intangible Realities Lab, University Of Bristol. All rights reserved.
# Licensed under the GPL. See License.txt in the project root for license information.
import logging
from uuid import uuid4
from concurrent.futures import Future
<<<<<<< HEAD
from typing import Dict, Any, Set
=======
from queue import Queue
from typing import Iterable, Optional, Dict, Any, NamedTuple, Union
from uuid import uuid4
>>>>>>> 908365a0

import grpc
from narupa.core import NarupaStubClient
from narupa.imd.particle_interaction import (
    ParticleInteraction,
    DEFAULT_MAX_FORCE,
)
from narupa.protocol.imd import (
    InteractiveMolecularDynamicsStub,
)
from narupa.utilities.change_buffers import DictionaryChange
from narupa.utilities.protobuf_utilities import struct_to_dict


class ImdClient(NarupaStubClient):
    """
    A simple IMD client, primarily for testing the IMD server.

    """
    stub: InteractiveMolecularDynamicsStub
    interactions: Dict[str, ParticleInteraction]
<<<<<<< HEAD
    _local_interaction_ids: Set[str]
=======
    _local_interactions_states: Dict[str, _LocalInteractionState]
>>>>>>> 908365a0
    _logger: logging.Logger

    def __init__(self, *,
                 channel: grpc.Channel,
                 make_channel_owner: bool = False):
        super().__init__(channel=channel, stub=InteractiveMolecularDynamicsStub, make_channel_owner=make_channel_owner)
        self.interactions = {}
        self._local_interaction_ids = set()
        self._logger = logging.getLogger(__name__)

        self.subscribe_interactions()

    def start_interaction(self) -> str:
        """
        Start an interaction

        :return: A unique identifier for the interaction.
        """
<<<<<<< HEAD
        interaction_id = str(uuid4())
        self._local_interaction_ids.add(interaction_id)
=======
        queue: Queue[Union[ParticleInteraction, Sentinel]] = Queue()
        sentinel = Sentinel()
        future = self.publish_interactions_async(queue_generator(queue, sentinel))
        interaction_id = str(uuid4())
        self._local_interactions_states[interaction_id] = _LocalInteractionState(queue, sentinel, future)
>>>>>>> 908365a0
        return interaction_id

    def update_interaction(
            self,
            interaction_id: str,
            interaction: ParticleInteraction,
    ):
        """
        Updates the interaction identified with the given interaction_id on the server with
        parameters from the given interaction.

<<<<<<< HEAD
        :param interaction_id: The unique interaction ID, created with
            :func:`~ImdClient.start_interaction`, that identifies the
            interaction to update.
=======
        :param interaction_id: The unique ID of the interaction to be updated.
>>>>>>> 908365a0
        :param interaction: The :class: ParticleInteraction providing new
            parameters for the interaction.

        :raises: KeyError, if the given interaction ID does not exist.
        """
<<<<<<< HEAD
        if interaction_id not in self._local_interaction_ids:
            raise KeyError("Attempted to update an interaction with an "
                           "unknown interaction ID.")
        key = 'interaction.' + interaction_id
        value = _interaction_to_dict(interaction)
        change = DictionaryChange(updates={key: value}, removals=[])
        result = self.attempt_update_state(change)
        return result

    def stop_interaction(self, interaction_id: str) -> bool:
        """
        Stops the interaction identified with the given interaction_id on the server.

        :param interaction_id: The unique interaction ID, created with
            :func:`~ImdClient.start_interaction`, that identifies the
            interaction to stop.

        :raises: KeyError, if the given interaction ID does not exist.
        """
        if interaction_id not in self._local_interaction_ids:
            raise KeyError("Attempted to stop an interaction with an unknown "
                           "interaction ID.")
        self._local_interaction_ids.remove(interaction_id)
        change = DictionaryChange(
            updates={},
            removals=['interaction.' + interaction_id]
        )
        return self.attempt_update_state(change)
=======
        if interaction_id not in self._local_interactions_states:
            raise KeyError("Attempted to update an interaction with an unknown interaction ID.")
        queue, _, _ = self._local_interactions_states[interaction_id]
        queue.put(interaction)

    def stop_interaction(self, interaction_id: str) -> InteractionEndReply:
        """
        Stops the interaction identified with the given interaction_id on the server.

        :param interaction_id: The unique ID of the interaction to be stopped.

        :raises: KeyError, if the given interaction ID does not exist.
        """
        if interaction_id not in self._local_interactions_states:
            raise KeyError("Attempted to stop an interaction with an unknown interaction ID.")
        queue, sentinel, future = self._local_interactions_states[interaction_id]
        queue.put(sentinel)
        del self._local_interactions_states[interaction_id]
        return future.result()

    def publish_interactions_async(self, interactions: Iterable[ParticleInteraction]) -> Future:
        """
        Publishes the iterable of interactions on a thread.

        :param interactions: An iterable generator or collection of interactions.
        :return Future representing the state of the interaction task.
        """
        return self.threads.submit(self.publish_interactions, interactions)

    def publish_interactions(self, interactions: Iterable[ParticleInteraction]) -> InteractionEndReply:
        """
        Publishes the generator of interactions on a thread.

        :param interactions: An iterable generator or collection of interactions.
        :return: A reply indicating successful publishing of interaction.
        """
        return self.stub.PublishInteraction(_to_proto(interactions))
>>>>>>> 908365a0

    def stop_all_interactions(self):
        """
        Stops all active interactions governed by this client.
        """
<<<<<<< HEAD
        for interaction_id in list(self._local_interaction_ids):
=======
        for interaction_id in list(self._local_interactions_states.keys()):
>>>>>>> 908365a0
            self.stop_interaction(interaction_id)

    def subscribe_interactions(self) -> Future:
        """
        Begin receiving updates known interactions.
        """
<<<<<<< HEAD
        return self.threads.submit(self._subscribe_interactions)

    def _subscribe_interactions(self):
        with self._state.get_change_buffer() as change_buffer:
            for change in change_buffer.subscribe_changes():
                for key in change.removals:
                    if key.startswith('interaction.'):
                        interaction_id = key[len('interaction.'):]
                        removed = self.interactions.pop(interaction_id, None)
                for key, value in change.updates.items():
                    if key.startswith('interaction.'):
                        interaction_id = key[len('interaction.'):]
                        self.interactions[interaction_id] = _dict_to_interaction(value)
=======
        request = SubscribeInteractionsRequest(update_interval=interval)
        return self.threads.submit(self._subscribe_interactions, request)

    def _subscribe_interactions(self, request: SubscribeInteractionsRequest):
        for update in self.stub.SubscribeInteractions(request):
            for interaction_id in update.removals:
                removed = self.interactions.pop(interaction_id, None)
            for interaction in update.updated_interactions:
                self.interactions[interaction.interaction_id] = ParticleInteraction.from_proto(interaction)
>>>>>>> 908365a0

    def close(self):
        """
        Closes the IMD client.
        """
        try:
            self.stop_all_interactions()
        except grpc.RpcError as e:
            self._logger.exception(e)
            raise e
        finally:
            super().close()


def _interaction_to_dict(interaction: ParticleInteraction):
    try:
        return {
            "position": [float(f) for f in interaction.position],
            "particles": [int(i) for i in interaction.particles],
            "properties": struct_to_dict(interaction.properties),
        }
    except AttributeError as e:
        raise TypeError from e


def _dict_to_interaction(dictionary: Dict[str, Any]) -> ParticleInteraction:
    properties: Dict[str, object] = dictionary['properties']
    max_force = properties.get(ParticleInteraction.MAX_FORCE_KEY, DEFAULT_MAX_FORCE)
    if max_force == 'Infinity':
        max_force = float('inf')

    return ParticleInteraction(
        position=dictionary['position'],
        particles=[int(i) for i in dictionary['particles']],

        interaction_type=properties.get(ParticleInteraction.TYPE_KEY, 'gaussian'),
        scale=properties.get(ParticleInteraction.SCALE_KEY, 1),
        mass_weighted=properties.get(ParticleInteraction.MASS_WEIGHTED_KEY, True),
        reset_velocities=properties.get(ParticleInteraction.RESET_VELOCITIES_KEY, False),
        max_force=max_force,
    )<|MERGE_RESOLUTION|>--- conflicted
+++ resolved
@@ -3,13 +3,8 @@
 import logging
 from uuid import uuid4
 from concurrent.futures import Future
-<<<<<<< HEAD
-from typing import Dict, Any, Set
-=======
 from queue import Queue
-from typing import Iterable, Optional, Dict, Any, NamedTuple, Union
-from uuid import uuid4
->>>>>>> 908365a0
+from typing import Iterable, Optional, Dict, Any, NamedTuple, Union, Set
 
 import grpc
 from narupa.core import NarupaStubClient
@@ -31,11 +26,7 @@
     """
     stub: InteractiveMolecularDynamicsStub
     interactions: Dict[str, ParticleInteraction]
-<<<<<<< HEAD
     _local_interaction_ids: Set[str]
-=======
-    _local_interactions_states: Dict[str, _LocalInteractionState]
->>>>>>> 908365a0
     _logger: logging.Logger
 
     def __init__(self, *,
@@ -54,16 +45,8 @@
 
         :return: A unique identifier for the interaction.
         """
-<<<<<<< HEAD
         interaction_id = str(uuid4())
         self._local_interaction_ids.add(interaction_id)
-=======
-        queue: Queue[Union[ParticleInteraction, Sentinel]] = Queue()
-        sentinel = Sentinel()
-        future = self.publish_interactions_async(queue_generator(queue, sentinel))
-        interaction_id = str(uuid4())
-        self._local_interactions_states[interaction_id] = _LocalInteractionState(queue, sentinel, future)
->>>>>>> 908365a0
         return interaction_id
 
     def update_interaction(
@@ -75,19 +58,14 @@
         Updates the interaction identified with the given interaction_id on the server with
         parameters from the given interaction.
 
-<<<<<<< HEAD
         :param interaction_id: The unique interaction ID, created with
             :func:`~ImdClient.start_interaction`, that identifies the
             interaction to update.
-=======
-        :param interaction_id: The unique ID of the interaction to be updated.
->>>>>>> 908365a0
         :param interaction: The :class: ParticleInteraction providing new
             parameters for the interaction.
 
         :raises: KeyError, if the given interaction ID does not exist.
         """
-<<<<<<< HEAD
         if interaction_id not in self._local_interaction_ids:
             raise KeyError("Attempted to update an interaction with an "
                            "unknown interaction ID.")
@@ -116,62 +94,18 @@
             removals=['interaction.' + interaction_id]
         )
         return self.attempt_update_state(change)
-=======
-        if interaction_id not in self._local_interactions_states:
-            raise KeyError("Attempted to update an interaction with an unknown interaction ID.")
-        queue, _, _ = self._local_interactions_states[interaction_id]
-        queue.put(interaction)
-
-    def stop_interaction(self, interaction_id: str) -> InteractionEndReply:
-        """
-        Stops the interaction identified with the given interaction_id on the server.
-
-        :param interaction_id: The unique ID of the interaction to be stopped.
-
-        :raises: KeyError, if the given interaction ID does not exist.
-        """
-        if interaction_id not in self._local_interactions_states:
-            raise KeyError("Attempted to stop an interaction with an unknown interaction ID.")
-        queue, sentinel, future = self._local_interactions_states[interaction_id]
-        queue.put(sentinel)
-        del self._local_interactions_states[interaction_id]
-        return future.result()
-
-    def publish_interactions_async(self, interactions: Iterable[ParticleInteraction]) -> Future:
-        """
-        Publishes the iterable of interactions on a thread.
-
-        :param interactions: An iterable generator or collection of interactions.
-        :return Future representing the state of the interaction task.
-        """
-        return self.threads.submit(self.publish_interactions, interactions)
-
-    def publish_interactions(self, interactions: Iterable[ParticleInteraction]) -> InteractionEndReply:
-        """
-        Publishes the generator of interactions on a thread.
-
-        :param interactions: An iterable generator or collection of interactions.
-        :return: A reply indicating successful publishing of interaction.
-        """
-        return self.stub.PublishInteraction(_to_proto(interactions))
->>>>>>> 908365a0
 
     def stop_all_interactions(self):
         """
         Stops all active interactions governed by this client.
         """
-<<<<<<< HEAD
         for interaction_id in list(self._local_interaction_ids):
-=======
-        for interaction_id in list(self._local_interactions_states.keys()):
->>>>>>> 908365a0
             self.stop_interaction(interaction_id)
 
     def subscribe_interactions(self) -> Future:
         """
         Begin receiving updates known interactions.
         """
-<<<<<<< HEAD
         return self.threads.submit(self._subscribe_interactions)
 
     def _subscribe_interactions(self):
@@ -185,17 +119,6 @@
                     if key.startswith('interaction.'):
                         interaction_id = key[len('interaction.'):]
                         self.interactions[interaction_id] = _dict_to_interaction(value)
-=======
-        request = SubscribeInteractionsRequest(update_interval=interval)
-        return self.threads.submit(self._subscribe_interactions, request)
-
-    def _subscribe_interactions(self, request: SubscribeInteractionsRequest):
-        for update in self.stub.SubscribeInteractions(request):
-            for interaction_id in update.removals:
-                removed = self.interactions.pop(interaction_id, None)
-            for interaction in update.updated_interactions:
-                self.interactions[interaction.interaction_id] = ParticleInteraction.from_proto(interaction)
->>>>>>> 908365a0
 
     def close(self):
         """
@@ -215,7 +138,7 @@
         return {
             "position": [float(f) for f in interaction.position],
             "particles": [int(i) for i in interaction.particles],
-            "properties": struct_to_dict(interaction.properties),
+            "properties": dict(**interaction.properties),
         }
     except AttributeError as e:
         raise TypeError from e
@@ -230,7 +153,6 @@
     return ParticleInteraction(
         position=dictionary['position'],
         particles=[int(i) for i in dictionary['particles']],
-
         interaction_type=properties.get(ParticleInteraction.TYPE_KEY, 'gaussian'),
         scale=properties.get(ParticleInteraction.SCALE_KEY, 1),
         mass_weighted=properties.get(ParticleInteraction.MASS_WEIGHTED_KEY, True),
